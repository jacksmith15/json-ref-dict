--- conflicted
+++ resolved
@@ -13,9 +13,6 @@
 * **Fixed** for any bug fixes.
 
 ## [Unreleased]
-<<<<<<< HEAD
-* Fixed recursive references with slashes in key names
-=======
 ### Changed
 * `get_document` can now delegate the loading of a document to loaders.
   `loaders` are registerable and can be chained until a document is
@@ -23,7 +20,9 @@
   URL, local schema registry, special file handling...
   The change is backward compatible and shouldn't impact existing
   deployments.
->>>>>>> ffd592ed
+  
+ ### Fixed
+ * Fixed recursive references with slashes in key names
 
 ## [0.6.2] - 2021-04-01
 ### Fixed
